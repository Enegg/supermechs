import typing as t
import typing_extensions as tex
import uuid
from bisect import bisect_left
from enum import auto

from attrs import Factory, define, field, validators

from .. import _internal
<<<<<<< HEAD
from ..enums import PartialEnum
from ..errors import MaxPowerError, MaxTierError
=======
from ..enums import Element, Tier, Type
from ..errors import CantBeNegative, MaxPowerError, MaxTierError
>>>>>>> 059d1bf2
from ..item_stats import StatsMapping, TransformStage, get_final_stage
from ..typeshed import ID, Name

__all__ = ("Tags", "TransformRange", "transform_range", "ItemData", "Item", "InvItem", "BattleItem")


class Tier(int, PartialEnum):
    """Enumeration of item tiers."""

    # fmt: off
    COMMON    = auto()
    RARE      = auto()
    EPIC      = auto()
    LEGENDARY = auto()
    MYTHICAL  = auto()
    DIVINE    = auto()
    PERK      = auto()
    # fmt: on

    _initials2members: t.ClassVar[t.Mapping[str, tex.Self]]

    @classmethod
    def of_initial(cls, letter: str, /) -> tex.Self:
        """Get enum member by the first letter of its name."""
        return cls._initials2members[letter.upper()]


Tier._initials2members = {tier.name[0]: tier for tier in Tier}


class Tags(t.NamedTuple):
    """Lightweight class for storing a set of boolean tags about an item."""

    premium: bool = False
    """Whether the item is considered "premium"."""
    sword: bool = False
    """Whether the item "swings" in its animation."""
    melee: bool = False
    """Whether the item is a melee weapon."""
    roller: bool = False
    """Specific to legs, whether they roll or walk."""
    legacy: bool = False
    """Whether the item is considered legacy."""
    require_jump: bool = False
    """Whether the item requires the ability to jump to be equipped."""
    custom: bool = False
    """Whether the item is not from the default item pack."""

    @classmethod
    def from_keywords(cls, it: t.Iterable[str], /) -> tex.Self:
        """Create Tags object from an iterable of string attributes."""
        return cls(**dict.fromkeys(it, True))


TransformRange = t.Sequence[Tier]
"""A range of transformation tiers an item can have."""


def transform_range(lower: Tier | int, upper: Tier | int | None = None) -> TransformRange:
    """Construct a transform range from upper and lower bounds.

    Note: unlike `range` object, upper bound is inclusive.
    """
    lower = int(lower)
    upper = lower if upper is None else int(upper)

    if lower > upper:
        msg = "Minimum tier greater than maximum tier"
        raise ValueError(msg)

    return tuple(map(Tier.of_value, range(lower, upper + 1)))


class Element(PartialEnum):
    """Enumeration of item elements."""

    # fmt: off
    PHYSICAL  = auto()
    EXPLOSIVE = auto()
    ELECTRIC  = auto()
    COMBINED  = auto()
    UNKNOWN   = auto()
    # fmt: on


class Type(PartialEnum):
    """Enumeration of item types."""

    # fmt: off
    TORSO       = auto()
    LEGS        = auto()
    DRONE       = auto()
    SIDE_WEAPON = auto()
    TOP_WEAPON  = auto()
    TELEPORTER  = auto()
    CHARGE      = auto()
    HOOK        = auto()
    MODULE      = auto()
    SHIELD      = auto()
    PERK        = auto()
    CHARGE_ENGINE = CHARGE
    GRAPPLING_HOOK = HOOK
    TELEPORT = TELEPORTER
    # fmt: on


@define(kw_only=True)
class ItemData:
    """Dataclass storing item data independent of its tier and level."""

    id: ID = field(validator=validators.ge(1))
    """The ID of the item, unique within its pack."""
    pack_key: str = field()
    """The key of the pack this item comes from."""
    name: Name = field(validator=validators.min_len(1))
    """The display name of the item."""
    type: Type = field(validator=validators.in_(Type), repr=str)
    """Member of Type enum denoting the function of the item."""
    element: Element = field(validator=validators.in_(Element), repr=str)
    """Member of Element enum denoting the element of the item."""
    tags: Tags = field()
    """A set of boolean tags which alter item's behavior/appearance."""
    start_stage: TransformStage = field()
    """The first transformation stage of this item."""


Paint: t.TypeAlias = str
"""The name of the paint, or a #-prefixed hex string as a color."""


@define(kw_only=True)
class Item:
    """Represents unique properties of an item."""

    data: ItemData = field()
    stage: TransformStage = field()
    level: int = field(default=0)
    paint: Paint | None = field(default=None)

    @property
    def current_stats(self) -> StatsMapping:
        """The stats of this item at its particular tier and level."""
        return self.stage.at(self.level)

    @property
    def is_maxed(self) -> bool:
        """Whether the item is at final stage and level."""
        return self.stage.next is None and self.level == self.stage.max_level

    @property
    def display_level(self) -> str:
        """The level text displayed for this item."""
        return "max" if self.is_maxed else str(self.level + 1)

    def __str__(self) -> str:
        return f"[{self.stage.tier.name[0]}] {self.data.name} lvl {self.display_level}"

    @classmethod
    def from_data(
        cls, data: ItemData, stage: TransformStage | None = None, /, *, maxed: bool = False
    ) -> tex.Self:
        if stage is None:
            stage = data.start_stage

        if maxed:
            stage = get_final_stage(stage)

        level = stage.max_level if maxed else 0
        return cls(data=data, stage=stage, level=level)


def _get_power_bank(item: ItemData, /) -> t.Mapping[Tier, t.Sequence[int]]:
    """Returns the power per level bank for the item."""
    # TODO: legacy and sub epic items
    if item.tags.legacy:
        pass

    if item.name in _internal.SPECIAL_ITEMS:
        return _internal.REDUCED_POWERS
    
    if item.start_stage.tier >= Tier.LEGENDARY:
        return _internal.PREMIUM_POWERS
    
    if get_final_stage(item.start_stage).tier <= Tier.EPIC:
        pass

    return _internal.DEFAULT_POWERS


def _get_power_levels_of_item(item: Item, /) -> t.Sequence[int]:
    return _get_power_bank(item.data).get(item.stage.tier, (0,))


@define(kw_only=True)
class InvItem:
    """Represents an inventory bound item."""

    item: Item = field()

    UUID: uuid.UUID = Factory(uuid.uuid4)
    _power: int = field(default=0, init=False)

    @property
    def is_max_power(self) -> bool:
        """Whether the item has reached the maximum power for its tier."""
        return self._power == self.max_power

    @property
    def max_power(self) -> int:
        """The total power necessary to max the item at current tier."""
        return _get_power_levels_of_item(self.item)[-1]

    @property
    def transform_ready(self) -> bool:
        """Returns True if item has enough power and isn't at max tier."""
        return self.is_max_power and self.item.stage.next is not None

    @property
    def power(self) -> int:
        return self._power

    @power.setter
    def power(self, power: int) -> None:
        if power < 0:
            raise CantBeNegative(power)

        if self.is_max_power:
            raise MaxPowerError

        levels = _get_power_levels_of_item(self.item)
        self.item.level = bisect_left(levels, self.power) + 1
        self._power = min(power, self.max_power)

    def __str__(self) -> str:
        return f"{self.item} {self.UUID}"

    def transform(self) -> None:
        """Transforms the item to higher tier, if it has enough power"""
        if not self.is_max_power:
            msg = "Cannot transform a non-maxed item"
            raise ValueError(msg)

        if self.item.stage.next is None:
            raise MaxTierError(self)

        self.item.stage = self.item.stage.next
        self.power = 0

    @classmethod
    def from_item(cls, item: Item, /) -> tex.Self:
        return cls(item=item)


# XXX: should the multipliers be applied on BattleItem creation, or should it hold a reference?
# BattleItem should be constructible without an InvItem; it has nothing to do with inventory


@define
class BattleItem:
    """Represents the state of an item during a battle."""

    item: Item
    stats: StatsMapping
    multipliers: t.Mapping[str, float] = field(factory=dict)
    # already_used: bool? XXX prolly better to store elsewhere

    @classmethod
    def from_item(cls, item: Item, /) -> tex.Self:
        return cls(item=item, stats=item.current_stats)<|MERGE_RESOLUTION|>--- conflicted
+++ resolved
@@ -7,13 +7,8 @@
 from attrs import Factory, define, field, validators
 
 from .. import _internal
-<<<<<<< HEAD
 from ..enums import PartialEnum
-from ..errors import MaxPowerError, MaxTierError
-=======
-from ..enums import Element, Tier, Type
 from ..errors import CantBeNegative, MaxPowerError, MaxTierError
->>>>>>> 059d1bf2
 from ..item_stats import StatsMapping, TransformStage, get_final_stage
 from ..typeshed import ID, Name
 
