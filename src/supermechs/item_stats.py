import typing as t
import typing_extensions as tex
from enum import auto

from attrs import define, field

from .enums import PartialEnum
from .models.item import Tier
from .typeshed import dict_items_as

__all__ = ("ValueRange", "TransformStage", "Stat", "StatsMapping", "MutableStatsMapping")


class Stat(int, PartialEnum):
    """Enumeration of item stats."""

    # fmt: off
    # summary stats
    weight                      = auto()
    hit_points                  = auto()
    energy_capacity             = auto()
    regeneration                = auto()
    heat_capacity               = auto()
    cooling                     = auto()
    bullets_capacity            = auto()
    rockets_capacity            = auto()
    physical_resistance         = auto()
    explosive_resistance        = auto()
    electric_resistance         = auto()
    # physical weapons
    physical_damage             = auto()
    physical_resistance_damage  = auto()
    # energy weapons
    electric_damage             = auto()
    energy_damage               = auto()
    energy_capacity_damage      = auto()
    regeneration_damage         = auto()
    electric_resistance_damage  = auto()
    # heat weapons
    explosive_damage            = auto()
    heat_damage                 = auto()
    heat_capacity_damage        = auto()
    cooling_damage              = auto()
    explosive_resistance_damage = auto()
    # mobility
    walk                        = auto()
    jump                        = auto()
    range                       = auto()
    push                        = auto()
    pull                        = auto()
    recoil                      = auto()
    advance                     = auto()
    retreat                     = auto()
    # costs
    uses                        = auto()
    backfire                    = auto()
    heat_generation             = auto()
    energy_cost                 = auto()
    bullets_cost                = auto()
    rockets_cost                = auto()
    # fmt: on


class ValueRange(t.NamedTuple):
    """Lightweight tuple to represent a range of values."""

    lower: int
    upper: int

    def __str__(self) -> str:
        if self.is_single:  # this is false if either is NaN
            return str(self.lower)
        return f"{self.lower}-{self.upper}"

    def __format__(self, format_spec: str, /) -> str:
        # the general format to expect is "number_spec:separator"
        val_fmt, colon, sep = format_spec.partition(":")

        if not colon:
            sep = "-"

        if self.is_single:
            return format(self.lower, val_fmt)

        return f"{self.lower:{val_fmt}}{sep}{self.upper:{val_fmt}}"

    @property
    def is_single(self) -> bool:
        """Whether the range bounds are equal value."""
        return self.lower == self.upper

    def __add__(self, value: tuple[int, int]) -> tex.Self:
        return type(self)(self.lower + value[0], self.upper + value[1])

    def __mul__(self, value: int) -> tex.Self:
        return type(self)(self.lower * value, self.upper * value)


StatsMapping = t.Mapping[Stat, t.Any]
"""Mapping of item stats to values."""
MutableStatsMapping = t.MutableMapping[Stat, t.Any]
"""Mutable mapping of item stats to values."""

SUMMARY_STATS: t.Sequence[Stat] = (
    Stat.weight,
    Stat.hit_points,
    Stat.energy_capacity,
    Stat.regeneration,
    Stat.heat_capacity,
    Stat.cooling,
    Stat.physical_resistance,
    Stat.explosive_resistance,
    Stat.electric_resistance,
    Stat.bullets_capacity,
    Stat.rockets_capacity,
    Stat.walk,
    Stat.jump,
)


def lerp(lower: int, upper: int, weight: float) -> int:
    """Linear interpolation."""
    return lower + round((upper - lower) * weight)


def lerp_vector(minor: ValueRange, major: ValueRange, weight: float) -> ValueRange:
    """Linear interpolation of two vector-like objects."""
    return ValueRange(*map(lerp, minor, major, (weight, weight)))


MAX_LVL_FOR_TIER: t.Mapping[Tier, int] = {tier: level for tier, level in zip(Tier, range(9, 50, 10))}
MAX_LVL_FOR_TIER[Tier.DIVINE] = MAX_LVL_FOR_TIER[Tier.PERK] = 0


@define(kw_only=True)
class TransformStage:
    """Dataclass collecting transformation tier dependent item data."""

    tier: Tier = field()
    """The tier of the transform stage."""
    base_stats: StatsMapping = field()
    """Stats of the item at level 1."""
    max_level_stats: StatsMapping = field()
    """Stats of the item that change as it levels up, at max level."""
    next: tex.Self | None = field(default=None)
    """The next stage the item can transform into."""

    _last: tuple[int, StatsMapping] = field(default=(-1, {}), init=False, repr=False)

    @property
    def max_level(self) -> int:
        """The maximum level this stage can reach, starting from 0."""
        return MAX_LVL_FOR_TIER[self.tier]

    def at(self, level: int, /) -> StatsMapping:
        """Returns the stats at given level."""

        if level == self._last[0]:
            return self._last[1]

        max_level = self.max_level

        if not 0 <= level <= max_level:
<<<<<<< HEAD
            raise ValueError(f"Level {level} outside range 0-{max_level}")
=======
            raise ValueError(level)
>>>>>>> 059d1bf2

        if level == 0:
            return self.base_stats

        if level == max_level:
            return {**self.base_stats, **self.max_level_stats}

        weight = level / max_level
        stats = dict(self.base_stats)

        for key, value in dict_items_as(int | ValueRange, self.max_level_stats):
            base_value: int | ValueRange = stats[key]

            if isinstance(value, ValueRange):
                assert isinstance(base_value, ValueRange)
                stats[key] = lerp_vector(base_value, value, weight)

            else:
                assert not isinstance(base_value, ValueRange)
                stats[key] = lerp(base_value, value, weight)

        self._last = (level, stats)
        return stats


def get_final_stage(stage: TransformStage, /) -> TransformStage:
    """Returns the final stage of transformation."""
    while stage.next is not None:
        stage = stage.next

    return stage


def max_stats(stage: TransformStage, /) -> StatsMapping:
    """Return the max stats."""
    stage = get_final_stage(stage)
    return stage.at(stage.max_level)<|MERGE_RESOLUTION|>--- conflicted
+++ resolved
@@ -128,7 +128,7 @@
     return ValueRange(*map(lerp, minor, major, (weight, weight)))
 
 
-MAX_LVL_FOR_TIER: t.Mapping[Tier, int] = {tier: level for tier, level in zip(Tier, range(9, 50, 10))}
+MAX_LVL_FOR_TIER: t.Mapping[Tier, int] = dict(zip(Tier, range(9, 50, 10)))
 MAX_LVL_FOR_TIER[Tier.DIVINE] = MAX_LVL_FOR_TIER[Tier.PERK] = 0
 
 
@@ -161,11 +161,7 @@
         max_level = self.max_level
 
         if not 0 <= level <= max_level:
-<<<<<<< HEAD
-            raise ValueError(f"Level {level} outside range 0-{max_level}")
-=======
             raise ValueError(level)
->>>>>>> 059d1bf2
 
         if level == 0:
             return self.base_stats
