--- conflicted
+++ resolved
@@ -6,10 +6,6 @@
 
 from .abc.stats import StatsProvider, StatType
 from .enums.stats import Stat, Tier
-<<<<<<< HEAD
-=======
-from .exceptions import OutOfRangeError
->>>>>>> 70de7f67
 
 __all__ = ("StatsDict", "TransformStage", "get_final_stage")
 
